--- conflicted
+++ resolved
@@ -1,830 +1,826 @@
-"""
-This module provide functions for building the CHAOS model and geomagnetic
-field models in general.
-
-.. autosummary::
-    :toctree: functions
-
-    design_matrix
-    design_gauss
-    colloc_matrix
-    augment_breaks
-    synth_from_pp
-    synth_values
-    legendre_poly
-    power_spectrum
-    degree_correlation
-
-"""
-
-import numpy as np
-import warnings
-from numpy import radians, degrees
-from math import pi
-from chaosmagpy.config_utils import basicConfig
-from scipy.interpolate import BSpline, PPoly
-
-
-def design_matrix(knots, order, n_tdep, time, radius, theta, phi,
-                  n_static=None, source=None):
-    """
-    Returns matrices that connect radial, colatitude and azimuthal field
-    components on a grid with `radius`, `theta` (colatitude) and `phi`
-    to the spherical harmonics expansion of a potential.
-
-    The potential is time-dependent on large length-scales (`n` <= `n_tdep`)
-    and static on small length-scales (`n_tdep` < `n` <= `n_static`). The
-    time-dependent part uses a B-spline representation of order `k`.
-
-    Parameters
-    ----------
-    knots : ndarray, shape >= (k+1,)
-        Knot vector with adequate endpoint multiplicity.
-    order : int, positive
-        Order `k` of B-spline basis functions (4 = cubic).
-    n_tdep : int, positive
-        Maximum degree of the time-dependent field.
-    time : ndarray, shape (N,)
-        Time vector of the `N` data points in days.
-    radius : ndarray, shape (N,)
-        Radius vector of the `N` data points in kilometers.
-    theta : ndarray, shape (N,)
-        Data colatitude vector in degrees :math:`[0^\\circ,180^\\circ]`.
-    phi : ndarray, shape (N,)
-        Data longitude vector in degrees.
-    n_static : int, positive, optional
-        Maximum degree of static field (default is ``None``,
-        `n_static` > `n_tdep`).
-    source : {'internal', 'external'}, optional
-        Magnetic field source (default is internal).
-
-    Returns
-    -------
-    G_radius, G_theta, G_phi : ndarray, shape (N, ...)
-        Forward matrix for :math:`B_r`, :math:`B_{\\theta}` and
-        :math:`B_{\\phi}`.
-
-    Raises
-    ------
-    ValueError
-        If degree of static field is smaller than the degree of the time-dep.
-        field. In order to exclude the static field and obtain a purely
-        time-dependent potential, use optional argument ``n_static=None`` or
-        leave out completely.
-
-    See Also
-    --------
-    design_gauss
-
-    """
-
-    assert time.shape == radius.shape == theta.shape == phi.shape
-    assert time.ndim == 1
-    assert np.amin(theta) > 0 and np.amax(theta) < degrees(pi)
-
-    n_data = time.size  # number of data points
-
-    if n_static:
-        if n_static < n_tdep:
-            raise ValueError("Degree of static field must be greater than "
-                             "degree of time-dependent field.")
-        elif n_static == n_tdep:
-            warnings.warn("Static and time-dependent field are of same "
-                          "degree. Ignoring static field.")
-
-    if n_static is None:
-        n_static = n_tdep
-
-    if source is None:
-        source = 'internal'
-
-    n_coeff_tdep = n_tdep * (n_tdep + 2)  # number of t-dep field coefficients
-    n_coeff_static = n_static * (n_static + 2)  # number of static field coeff
-
-    # compute matrices that connect harmonics expansion with field values
-    A_radius, A_theta, A_phi = design_gauss(radius, theta, phi,
-                                            nmax=n_static, source=source)
-
-    # compute collocation matrix of B-spline segments
-    collmat = colloc_matrix(time, knots, order)
-    n_segment = collmat.shape[1]  # number of B-spline basis functions
-
-    # allocate memory for output matrices
-    G_radius = np.empty((n_data, (n_segment - 1)*n_coeff_tdep
-                        + n_coeff_static))
-    G_theta = np.empty((n_data, (n_segment - 1)*n_coeff_tdep + n_coeff_static))
-    G_phi = np.empty((n_data, (n_segment - 1)*n_coeff_tdep + n_coeff_static))
-
-    n_col = 0  # counter for columns
-    for coeff in range(n_coeff_tdep):
-        # for each time-dependent expansion coefficient, multiply with
-        # collocation matrix use broadcasting to match shapes
-        G_radius[:, n_col:n_col+n_segment] = A_radius[:, coeff, None] * collmat
-        G_theta[:, n_col:n_col+n_segment] = A_theta[:, coeff, None] * collmat
-        G_phi[:, n_col:n_col+n_segment] = A_phi[:, coeff, None] * collmat
-
-        n_col += n_segment
-
-    # add static background field
-    G_radius[:, n_col:] = A_radius[:, n_coeff_tdep:n_coeff_static]
-    G_theta[:, n_col:] = A_theta[:, n_coeff_tdep:n_coeff_static]
-    G_phi[:, n_col:] = A_phi[:, n_coeff_tdep:n_coeff_static]
-
-    return G_radius, G_theta, G_phi
-
-
-def colloc_matrix(x, knots, order, deriv=None):
-    """
-    Create collocation matrix of a univariate function on `x` in terms  of a
-    B-spline representation of order `k`.
-
-    The computation of the splines is based on the scipy-package.
-
-    Parameters
-    ----------
-    x : ndarray, shape (N,)
-        `N` points to evaluate the B-spline at.
-    knots : ndarray, shape >= (k+1,)
-        Vector of knots derived from breaks (with appropriate endpoint
-        multiplicity).
-    order : int, positive
-        Order `k` of the B-spline (4 = cubic).
-    deriv: int, positive, optional
-        Derivative of the B-spline partition (defaults to 0).
-
-    Returns
-    -------
-    collmat : ndarray, shape (N, n-k)
-        Collocation matrix, `n` is the size of `knots`.
-
-    See Also
-    --------
-    augment_breaks
-
-    """
-
-    if deriv is None:
-        deriv = 0
-
-    if deriv >= order:
-        return np.zeros((max(x.size, 1), knots.size - order))
-
-    else:
-        # create spline using scipy.interpolate
-        coll = np.empty((max(x.size, 1), knots.size - order))
-
-        for n in range(knots.size - order):
-            c = np.zeros(knots.size - order)
-            c[n] = 1.
-
-            b = BSpline.construct_fast(knots, c, order-1, extrapolate=False)
-
-            coll[:, n] = b(x, nu=deriv)
-
-        return coll
-
-
-def augment_breaks(breaks, order):
-    """
-    Augment a vector of break points and return the knot vector for a
-    B-spline representation of order `k`.
-
-    Parameters
-    ----------
-    breaks: ndarray, shape (n,)
-        1-D array, containing `n` break points (without endpoint repeats).
-    order: int, positive
-        Order `k` of B-spline (4 = cubic).
-
-    Returns
-    -------
-    knots: ndarray, shape (n+2k-2,)
-        1-D array with `k`-times repeated copies of the `breaks`-vector
-        endpoints ``breaks[0]`` and ``breaks[-1]``.
-
-    """
-
-    if isinstance(breaks, np.ndarray) and breaks.ndim > 1:
-        raise ValueError("Breaks must be a 1-D array.")
-
-    degree = order - 1
-    return np.array([breaks[0]]*degree + list(breaks) + [breaks[-1]]*degree)
-
-
-def synth_from_pp(breaks, order, coeffs, time, radius, theta, phi, *,
-                  nmax=None, source=None, deriv=None, grid=None):
-    """
-    Compute radial, colatitude and azimuthal field components from the magnetic
-    potential in terms of a spherical harmonic expansion in form of a
-    piecewise polynomial.
-
-    Parameters
-    ----------
-    breaks : ndarray, shape (m+1,)
-        1-D array, containing `m+1` break points (without endpoint repeats) for
-        `m` intervals.
-    order : int, positive
-        Order `k` of piecewise polynomials (4 = cubic).
-    coeffs : ndarray, shape (k, m, nmax*(nmax+2))
-        Coefficients of the piecewise polynomials, where `m` is the number of
-        polynomial pieces. The trailing dimension is equal to the number of
-        expansion coefficients for each interval.
-    time : ndarray, shape (...)
-        Array containing the time in days.
-    radius : ndarray, shape (...) or float
-        Array containing the radius in kilometers.
-    theta : ndarray, shape (...) or float
-        Array containing the colatitude in degrees
-        :math:`[0^\\circ,180^\\circ]`.
-    phi : ndarray, shape (...) or float
-        Array containing the longitude in degrees.
-    nmax : int, positive, optional
-        Maximum degree harmonic expansion (default is given by ``coeffs``,
-        but can also be smaller, if specified).
-    source : {'internal', 'external'}, optional
-        Magnetic field source (default is an internal source).
-    deriv : int, positive, optional
-        Derivative to be taken (default is 0).
-    grid : bool, optional
-        If ``True``, field components are computed on a regular grid. Arrays
-        ``theta`` and ``phi`` must have one dimension less than the output grid
-        since the grid will be created as their outer product.
-
-    Returns
-    -------
-    B_radius, B_theta, B_phi : ndarray, shape (...)
-        Radial, colatitude and azimuthal field components.
-
-    See Also
-    --------
-    synth_values
-
-    """
-
-    # handle optional argument: nmax
-    nmax_coeffs = int(np.sqrt(coeffs.shape[-1] + 1) - 1)  # degree for coeffs
-    if nmax is None:
-        nmax = nmax_coeffs
-    elif nmax > nmax_coeffs:
-        warnings.warn('Supplied nmax = {0} is incompatible with number of '
-                      'model coefficients. Using nmax = {1} instead.'.format(
-                        nmax, nmax_coeffs))
-        nmax = nmax_coeffs
-
-    # handle optional argument: source
-    source = 'internal' if source is None else source
-
-    # compute SH coefficients from pp-form and take derivatives if needed
-    deriv = 0 if deriv is None else deriv
-
-    # set grid option to false
-    grid = False if grid is None else grid
-
-    PP = PPoly.construct_fast(coeffs[..., :nmax*(nmax+2)], breaks,
-                              extrapolate=False)
-
-    PP = PP.derivative(nu=deriv)
-    gauss_coeffs = PP(time) * 365.25**deriv
-
-    B_radius, B_theta, B_phi = synth_values(
-        gauss_coeffs, radius, theta, phi, nmax=nmax, source=source, grid=grid)
-
-    return B_radius, B_theta, B_phi
-
-
-def synth_values(coeffs, radius, theta, phi, *, nmax=None, nmin=None,
-                 mmax=None, source=None, grid=None):
-    """
-    Computes radial, colatitude and azimuthal field components from the
-    magnetic potential field in terms of spherical harmonic coefficients.
-
-    Parameters
-    ----------
-
-    coeffs : ndarray, shape (..., N)
-        Coefficients of the spherical harmonic expansion. The last dimension is
-        equal to the number of coefficients, `N` at the grid points.
-    radius : float or ndarray, shape (...)
-        Array containing the radius in kilometers.
-    theta : float or ndarray, shape (...)
-        Array containing the colatitude in degrees
-        :math:`[0^\\circ,180^\\circ]`.
-    phi : float or ndarray, shape (...)
-        Array containing the longitude in degrees.
-    nmax : int, positive, optional
-        Maximum degree up to which expansion is to be used (default is given by
-        the ``coeffs``, but can also be smaller if specified).
-    nmin : int, positive, optional
-        Minimum degree of the expansion (defaults to 1).
-    mmax : int, positive, optional
-        Maximum order of the spherical harmonic expansion (defaults to
-        ``nmax``). For ``mmax = 0``, for example, only the zonal terms are
-        returned.
-    source : {'internal', 'external'}, optional
-        Magnetic field source (default is an internal source).
-    grid : bool, optional
-        If ``True``, field components are computed on a regular grid. Arrays
-        ``theta`` and ``phi`` must have one dimension less than the output grid
-        since the grid will be created as their outer product (defaults to
-        ``False``).
-
-    Returns
-    -------
-    B_radius, B_theta, B_phi : ndarray, shape (...)
-        Radial, colatitude and azimuthal field components.
-
-    Notes
-    -----
-    The function can work with different grid shapes, but the inputs have to
-<<<<<<< HEAD
-    satisfy NumPy's broadcasting rules \
-=======
-    satisfy NumPy's `broadcasting rules \\
->>>>>>> 9f0e7b5f
-    <https://docs.scipy.org/doc/numpy-1.15.0/user/basics.broadcasting.html>`_
-    (``grid=False``, default). This also applies to the dimension of the
-    coefficients ``coeffs`` excluding the last dimension.
-
-    The optional parameter ``grid`` is for convenience. If set to ``True``,
-    a singleton dimension is appended (prepended) to ``theta`` (``phi``)
-    for broadcasting to a regular grid. The other inputs ``radius`` and
-    ``coeffs`` must then be broadcastable as before but now with the resulting
-    regular grid.
-
-    Examples
-    --------
-    The most straight forward computation uses a fully specified grid. For
-    example, compute the magnetic field at :math:`N=50` grid points on the
-    surface.
-
-    .. code-block:: python
-
-      import chaosmagpy.model_utils as cpm
-      import numpy as np
-
-      N = 50
-      coeffs = np.ones((3,))  # degree 1 coefficients for all points
-      radius = 6371.2 * np.ones((N,))  # radius of 50 points in km
-      phi = np.linspace(-180., 180., num=N)  # azimuth of 50 points in deg.
-      theta = np.linspace(0., 180., num=N)  # colatitude of 50 points in deg.
-
-      B = cpm.synth_values(coeffs, radius, theta, phi)
-      print([B[num].shape for num in range(3)])  # (N,) shaped output
-
-    Instead of `N` points, compute the field on a regular
-    :math:`N\\times N`-grid in azimuth and colatitude (slow).
-
-    .. code-block:: python
-
-      radius_grid = 6371.2 * np.ones((N, N))
-      phi_grid, theta_grid = np.meshgrid(phi, theta)  # regular NxN grid
-
-      B = cpm.synth_values(coeffs, radius_grid, theta_grid, phi_grid)
-      print([B[num].shape for num in range(3)])  # NxN output
-
-    But this is slow since some computations on the grid are executed several
-    times. The preferred method is to use NumPy's broadcasting rules (fast).
-
-    .. code-block:: python
-
-      radius_grid = 6371.2  # float, () or (1,)-shaped array broadcasted to NxN
-      phi_grid = phi[None, ...]  # prepend singleton: 1xN
-      theta_grid = theta[..., None]  # append singleton: Nx1
-
-      B = cpm.synth_values(coeffs, radius_grid, theta_grid, phi_grid)
-      print([B[num].shape for num in range(3)])  # NxN output
-
-    For convenience, you can do the same by using ``grid=True`` option.
-
-    .. code-block:: python
-
-      B = cpm.synth_values(coeffs, radius_grid, theta, phi, grid=True)
-      print([B[num].shape for num in range(3)])  # NxN output
-
-    Remember that ``grid=False`` (or left out completely) will result in
-    (N,)-shaped outputs as in the first example.
-
-    """
-
-    # ensure ndarray inputs
-    coeffs = np.asarray(coeffs, dtype=np.float)
-    radius = np.asarray(radius, dtype=np.float) / basicConfig['params.r_surf']
-    theta = np.asarray(theta, dtype=np.float)
-    phi = np.asarray(phi, dtype=np.float)
-
-    theta_min = np.amin(theta)
-    theta_max = np.amax(theta)
-
-    if theta_min <= 0.0 or theta_max >= 180.0:
-        if theta_min == 0.0 or theta_max == 180.0:
-            warnings.warn('The geographic poles are included.')
-        else:
-            raise ValueError('Colatitude outside bounds [0, 180].')
-
-    nmin = 1 if nmin is None else int(nmin)
-    assert nmin > 0, 'Degree must be greater than zero.'
-
-    dim = coeffs.shape[-1]
-
-    # handle nmax and mmax
-    if (nmax is None) and (mmax is None):
-        nmax = int(np.sqrt(dim + nmin**2) - 1)
-        mmax = nmax
-
-    elif mmax is None:
-        mmax = nmax
-
-    elif nmax is None:
-
-        if mmax >= (nmin-1):
-            nmax = int((dim - mmax*(mmax+2) + nmin**2 - 1) / (2*mmax+1) + mmax)
-
-        else:
-            nmax = int(dim / (2*mmax+1) + nmin - 1)
-
-    if nmax < nmin:
-        raise ValueError(f'Nothing to compute: nmax ({nmax}) < nmin ({nmin}).')
-
-    # handle optional argument: source
-    if source is None:
-        source = 'internal'
-
-    # handle grid option
-    grid = False if grid is None else grid
-
-    # manually broadcast input grid on surface
-    if grid:
-        theta = theta[..., None]  # first dimension is theta
-        phi = phi[None, ...]  # second dimension is phi
-
-    # get shape of broadcasted result
-    try:
-        b = np.broadcast(radius, theta, phi,
-                         np.broadcast_to(0, coeffs.shape[:-1]))
-    except ValueError:
-        print('Cannot broadcast grid shapes (excl. last dimension of coeffs):')
-        print(f'radius: {radius.shape}')
-        print(f'theta:  {theta.shape}')
-        print(f'phi:    {phi.shape}')
-        print(f'coeffs: {coeffs.shape[:-1]}')
-        raise
-
-    grid_shape = b.shape
-
-    # initialize radial dependence given the source
-    if source == 'internal':
-        r_n = radius**(-(nmin+2))
-    elif source == 'external':
-        r_n = radius**(nmin-1)
-    else:
-        raise ValueError("Source must be either 'internal' or 'external'.")
-
-    # compute associated Legendre polynomials as (n, m, theta-points)-array
-    Pnm = legendre_poly(nmax, theta)
-
-    # save sinth for fast access
-    sinth = Pnm[1, 1]
-
-    # calculate cos(m*phi) and sin(m*phi) as (m, phi-points)-array
-    phi = radians(phi)
-    cmp = np.cos(np.multiply.outer(np.arange(mmax+1), phi))
-    smp = np.sin(np.multiply.outer(np.arange(mmax+1), phi))
-
-    # allocate arrays in memory
-    B_radius = np.zeros(grid_shape)
-    B_theta = np.zeros(grid_shape)
-    B_phi = np.zeros(grid_shape)
-
-    num = 0
-    for n in range(nmin, nmax+1):
-        if source == 'internal':
-            B_radius += (n+1) * Pnm[n, 0] * r_n * coeffs[..., num]
-        else:
-            B_radius += -n * Pnm[n, 0] * r_n * coeffs[..., num]
-
-        B_theta += -Pnm[0, n+1] * r_n * coeffs[..., num]
-
-        num += 1
-
-        for m in range(1, min(n, mmax)+1):
-            if source == 'internal':
-                B_radius += ((n+1) * Pnm[n, m] * r_n
-                             * (coeffs[..., num] * cmp[m]
-                                + coeffs[..., num+1] * smp[m]))
-            elif source == 'external':
-                B_radius += -(n * Pnm[n, m] * r_n
-                              * (coeffs[..., num] * cmp[m]
-                                 + coeffs[..., num+1] * smp[m]))
-
-            B_theta += (-Pnm[m, n+1] * r_n
-                        * (coeffs[..., num] * cmp[m]
-                           + coeffs[..., num+1] * smp[m]))
-
-            with np.errstate(divide='ignore', invalid='ignore'):
-                div_Pnm = np.where(theta == 0., np.nan, Pnm[n, m] / sinth)
-                div_Pnm = np.where(theta == 180., np.nan, div_Pnm)
-
-            B_phi += (m * div_Pnm * r_n
-                      * (coeffs[..., num] * smp[m]
-                         - coeffs[..., num+1] * cmp[m]))
-
-            num += 2
-
-        if source == 'internal':
-            r_n = r_n / radius  # equivalent to r_n = radius**(-(n+2))
-        elif source == 'external':
-            r_n = r_n * radius  # equivalent to r_n = radius**(n-1)
-
-    return B_radius, B_theta, B_phi
-
-
-def design_gauss(radius, theta, phi, nmax, *, nmin=None, mmax=None,
-                 source=None):
-    """
-    Computes matrices to connect the radial, colatitude and azimuthal field
-    components to the magnetic potential field in terms of spherical harmonic
-    coefficients (Schmidt quasi-normalized).
-
-    Parameters
-    ----------
-
-    radius : ndarray, shape (N,)
-        Array containing the radius of `N` data points in kilometers.
-    theta : ndarray, shape (N,)
-        Array containing the colatitude in degrees
-        :math:`[0^\\circ,180^\\circ]`.
-    phi : ndarray, shape (N,)
-        Array containing the longitude in degrees.
-    nmax : int, positive
-        Maximum degree of the sphercial harmonic expansion.
-    nmin : int, positive, optional
-        Minimum degree of the sphercial harmonic expansion (defaults to 1).
-    mmax : int, positive, optional
-        Maximum order of the spherical harmonic expansion (defaults to
-        ``nmax``). For ``mmax = 0``, for example, only the zonal terms are
-        returned.
-    source : {'internal', 'external'}, optional
-        Magnetic field source (default is an internal source).
-
-    Returns
-    -------
-    A_radius, A_theta, A_phi : ndarray, shape (N, M)
-        Matrices for radial, colatitude and azimuthal field components. The
-        second dimension ``M`` varies depending on ``nmax``, ``nmin`` and
-        ``mmax``.
-
-    """
-
-    # ensure ndarray inputs
-    radius = np.asarray(radius, dtype=np.float) / basicConfig['params.r_surf']
-    theta = np.asarray(theta, dtype=np.float)
-    phi = np.asarray(phi, dtype=np.float)
-
-    assert radius.shape == theta.shape == phi.shape
-    assert radius.ndim == 1
-    assert np.amin(theta) >= 0. and np.amax(theta) <= 180.
-
-    # set internal source as default
-    if source is None:
-        source = 'internal'
-
-    assert nmax > 0, "Degree must be greater than zero."
-
-    nmin = 1 if nmin is None else int(nmin)
-    assert nmin <= nmax, 'Minimum degree must be smaller than maximum degree.'
-
-    mmax = nmax if mmax is None else int(mmax)
-    assert mmax <= nmax, 'Maximum order must be smaller than maximum degree.'
-
-    # initialize radial dependence given the source
-    if source == 'internal':
-        r_n = radius**(-(nmin+2))
-    elif source == 'external':
-        r_n = radius**(nmin-1)
-    else:
-        raise ValueError("Source must be either 'internal' or 'external'.")
-
-    # compute associated Legendre polynomials as (n, m, theta-points)-array
-    Pnm = legendre_poly(nmax, theta)
-    sinth = Pnm[1, 1]
-
-    phi = radians(phi)
-
-    # calculate cos(m*phi) and sin(m*phi) as (m, phi-points)-array
-    cmp = np.cos(np.outer(np.arange(mmax+1), phi))
-    smp = np.sin(np.outer(np.arange(mmax+1), phi))
-
-    # compute the number of dimensions based on nmax, nmin, mmax
-    if mmax >= (nmin-1):
-        dim = int(mmax*(mmax+2) + (nmax-mmax)*(2*mmax+1) - nmin**2 + 1)
-    else:
-        dim = int((nmax-nmin+1)*(2*mmax+1))
-
-    # allocate A_radius, A_theta, A_phi in memeory
-    A_radius = np.zeros((theta.size, dim))
-    A_theta = np.zeros((theta.size, dim))
-    A_phi = np.zeros((theta.size, dim))
-
-    num = 0
-    for n in np.arange(nmin, nmax+1):
-        if source == 'internal':
-            A_radius[:, num] = (n+1) * Pnm[n, 0] * r_n
-        else:
-            A_radius[:, num] = -n * Pnm[n, 0] * r_n
-
-        A_theta[:, num] = -Pnm[0, n+1] * r_n
-
-        num += 1
-
-        for m in range(1, min(n, mmax)+1):
-            if source == 'internal':
-                A_radius[:, num] = (n+1) * Pnm[n, m] * r_n * cmp[m]
-                A_radius[:, num+1] = (n+1) * Pnm[n, m] * r_n * smp[m]
-            else:
-                A_radius[:, num] = -n * Pnm[n, m] * r_n * cmp[m]
-                A_radius[:, num+1] = -n * Pnm[n, m] * r_n * smp[m]
-
-            A_theta[:, num] = -Pnm[m, n+1] * r_n * cmp[m]
-            A_theta[:, num+1] = -Pnm[m, n+1] * r_n * smp[m]
-
-            with np.errstate(divide='ignore', invalid='ignore'):
-                # handle poles using L'Hopital's rule
-                div_Pnm = np.where(theta == 0., np.nan, Pnm[n, m] / sinth)
-                div_Pnm = np.where(theta == 180., np.nan, div_Pnm)
-
-            A_phi[:, num] = m * div_Pnm * r_n * smp[m]
-            A_phi[:, num+1] = -m * div_Pnm * r_n * cmp[m]
-
-            num += 2
-
-        # update radial dependence given the source
-        if source == 'internal':
-            r_n = r_n / radius
-        else:
-            r_n = r_n * radius
-
-    return A_radius, A_theta, A_phi
-
-
-def legendre_poly(nmax, theta):
-    """
-    Returns associated Legendre polynomials `P(n,m)` (Schmidt quasi-normalized)
-    and the derivative :math:`dP(n,m)/d\\theta` evaluated at :math:`\\theta`.
-
-    Parameters
-    ----------
-    nmax : int, positive
-        Maximum degree of the spherical expansion.
-    theta : ndarray, shape (...)
-        Colatitude in degrees :math:`[0^\\circ, 180^\\circ]`
-        of arbitrary shape.
-
-    Returns
-    -------
-    Pnm : ndarray, shape (n, m, ...)
-          Evaluated values and derivatives, grid shape is appended as trailing
-          dimensions. `P(n,m)` := ``Pnm[n, m, ...]`` and `dP(n,m)` :=
-          ``Pnm[m, n+1, ...]``
-
-    """
-
-    costh = np.cos(radians(theta))
-    sinth = np.sqrt(1-costh**2)
-
-    Pnm = np.zeros((nmax+1, nmax+2) + costh.shape)
-    Pnm[0, 0] = 1  # is copied into trailing dimenions
-    Pnm[1, 1] = sinth  # write theta into trailing dimenions via broadcasting
-
-    rootn = np.sqrt(np.arange(2 * nmax**2 + 1))
-
-    # Recursion relations after Langel "The Main Field" (1987),
-    # eq. (27) and Table 2 (p. 256)
-    for m in range(nmax):
-        Pnm_tmp = rootn[m+m+1] * Pnm[m, m]
-        Pnm[m+1, m] = costh * Pnm_tmp
-
-        if m > 0:
-            Pnm[m+1, m+1] = sinth*Pnm_tmp / rootn[m+m+2]
-
-        for n in np.arange(m+2, nmax+1):
-            d = n * n - m * m
-            e = n + n - 1
-            Pnm[n, m] = ((e * costh * Pnm[n-1, m] - rootn[d-e] * Pnm[n-2, m])
-                         / rootn[d])
-
-    # dP(n,m) = Pnm(m,n+1) is the derivative of P(n,m) vrt. theta
-    Pnm[0, 2] = -Pnm[1, 1]
-    Pnm[1, 2] = Pnm[1, 0]
-    for n in range(2, nmax+1):
-        Pnm[0, n+1] = -np.sqrt((n*n + n) / 2) * Pnm[n, 1]
-        Pnm[1, n+1] = ((np.sqrt(2 * (n*n + n)) * Pnm[n, 0]
-                       - np.sqrt((n*n + n - 2)) * Pnm[n, 2]) / 2)
-
-        for m in np.arange(2, n):
-            Pnm[m, n+1] = (0.5*(np.sqrt((n + m) * (n - m + 1)) * Pnm[n, m-1]
-                           - np.sqrt((n + m + 1) * (n - m)) * Pnm[n, m+1]))
-
-        Pnm[n, n+1] = np.sqrt(2 * n) * Pnm[n, n-1] / 2
-
-    return Pnm
-
-
-def power_spectrum(coeffs, radius=None, *, nmax=None, source=None):
-    """
-    Compute the Mauersberger-Lowes spatial powerspectrum.
-
-    Parameters
-    ----------
-    coeffs : ndarray, shape (..., N*(N+2))
-        Spherical harmonic coefficients for degree `N`.
-    radius : float, optional
-        Radius in kilometers (defaults to mean Earth's surface radius).
-    nmax : int, optional
-        Maximum sphercial degree (defaults to `N`).
-    source : {'internal', 'external'}
-        Source of the field model (defaults to internal).
-
-    Returns
-    -------
-    R_n : ndarray, shape (..., ``nmax``)
-        Power spectrum for degrees up to degree ``nmax``
-
-    """
-
-    ratio = 1 if radius is None else basicConfig['params.r_surf'] / radius
-
-    N = int(np.sqrt(coeffs.shape[-1] + 1) - 1)  # maximum degree
-
-    if nmax is None:
-        nmax = N
-    elif nmax > N:
-        print(f'Incompatible maximum degree nmax = {nmax}, '
-              f'setting nmax to {N}.')
-        nmax = N
-
-    source = 'internal' if source is None else source
-
-    if source == 'internal':
-        def factor(n, ratio):
-            return (n+1)*ratio**(2*n+4)
-    elif source == 'external':
-        def factor(n, ratio):
-            return n*ratio**(-(2*n-2))
-    else:
-        raise ValueError('Wrong source. Use `internal` or `external`.')
-
-    R_n = np.empty(coeffs.shape[:-1] + (nmax,))
-
-    for n in range(1, nmax+1):
-        min = n**2 - 1
-        max = min + (2*n + 1)
-        R_n[..., n-1] = factor(n, ratio)*np.sum(coeffs[..., min:max]**2,
-                                                axis=-1)
-
-    return R_n
-
-
-def degree_correlation(coeffs_1, coeffs_2):
-    """
-    Correlation per spherical harmonic degree between two models 1 and 2.
-
-    Parameters
-    ----------
-    coeffs_1, coeffs_2 : ndarray, shape (N,)
-        Two sets of coefficients of equal length `N`.
-
-    Returns
-    -------
-    C_n : ndarray, shape (nmax,)
-        Degree correlation of the two models. There are `N = nmax(nmax+2)`
-        coefficients.
-
-    """
-
-    if coeffs_1.ndim != 1:
-        raise ValueError(f'Only 1-D input allowed {coeffs_1.ndim} != 1')
-
-    if coeffs_2.ndim != 1:
-        raise ValueError(f'Only 1-D input allowed {coeffs_2.ndim} != 1')
-
-    if coeffs_1.size != coeffs_2.size:
-        raise ValueError(
-            'Number of coefficients is '
-            'not equal ({0} != {1}).'.format(coeffs_1.size, coeffs_2.size))
-
-    nmax = int(np.sqrt(coeffs_1.size + 1) - 1)
-
-    C_n = np.zeros((nmax,))
-    R_n = np.zeros((nmax,))  # elements are prop. to power spectrum of coeffs_1
-    S_n = np.zeros((nmax,))  # elements are prop. to power spectrum of coeffs_2
-
-    coeffs_12 = coeffs_1*coeffs_2
-
-    for n in range(1, nmax+1):
-        min = n**2 - 1
-        max = min + (2*n + 1)
-        R_n[n-1] = np.sum(coeffs_1[min:max]**2)
-        S_n[n-1] = np.sum(coeffs_2[min:max]**2)
-        C_n[n-1] = (np.sum(coeffs_12[min:max]) / np.sqrt(R_n[n-1]*S_n[n-1]))
-
-    return C_n
+"""
+This module provide functions for building the CHAOS model and geomagnetic
+field models in general.
+
+.. autosummary::
+    :toctree: functions
+
+    design_matrix
+    design_gauss
+    colloc_matrix
+    augment_breaks
+    synth_from_pp
+    synth_values
+    legendre_poly
+    power_spectrum
+    degree_correlation
+
+"""
+
+import numpy as np
+import warnings
+from numpy import radians, degrees
+from math import pi
+from chaosmagpy.config_utils import basicConfig
+from scipy.interpolate import BSpline, PPoly
+
+
+def design_matrix(knots, order, n_tdep, time, radius, theta, phi,
+                  n_static=None, source=None):
+    """
+    Returns matrices that connect radial, colatitude and azimuthal field
+    components on a grid with `radius`, `theta` (colatitude) and `phi`
+    to the spherical harmonics expansion of a potential.
+
+    The potential is time-dependent on large length-scales (`n` <= `n_tdep`)
+    and static on small length-scales (`n_tdep` < `n` <= `n_static`). The
+    time-dependent part uses a B-spline representation of order `k`.
+
+    Parameters
+    ----------
+    knots : ndarray, shape >= (k+1,)
+        Knot vector with adequate endpoint multiplicity.
+    order : int, positive
+        Order `k` of B-spline basis functions (4 = cubic).
+    n_tdep : int, positive
+        Maximum degree of the time-dependent field.
+    time : ndarray, shape (N,)
+        Time vector of the `N` data points in days.
+    radius : ndarray, shape (N,)
+        Radius vector of the `N` data points in kilometers.
+    theta : ndarray, shape (N,)
+        Data colatitude vector in degrees :math:`[0^\\circ,180^\\circ]`.
+    phi : ndarray, shape (N,)
+        Data longitude vector in degrees.
+    n_static : int, positive, optional
+        Maximum degree of static field (default is ``None``,
+        `n_static` > `n_tdep`).
+    source : {'internal', 'external'}, optional
+        Magnetic field source (default is internal).
+
+    Returns
+    -------
+    G_radius, G_theta, G_phi : ndarray, shape (N, ...)
+        Forward matrix for :math:`B_r`, :math:`B_{\\theta}` and
+        :math:`B_{\\phi}`.
+
+    Raises
+    ------
+    ValueError
+        If degree of static field is smaller than the degree of the time-dep.
+        field. In order to exclude the static field and obtain a purely
+        time-dependent potential, use optional argument ``n_static=None`` or
+        leave out completely.
+
+    See Also
+    --------
+    design_gauss
+
+    """
+
+    assert time.shape == radius.shape == theta.shape == phi.shape
+    assert time.ndim == 1
+    assert np.amin(theta) > 0 and np.amax(theta) < degrees(pi)
+
+    n_data = time.size  # number of data points
+
+    if n_static:
+        if n_static < n_tdep:
+            raise ValueError("Degree of static field must be greater than "
+                             "degree of time-dependent field.")
+        elif n_static == n_tdep:
+            warnings.warn("Static and time-dependent field are of same "
+                          "degree. Ignoring static field.")
+
+    if n_static is None:
+        n_static = n_tdep
+
+    if source is None:
+        source = 'internal'
+
+    n_coeff_tdep = n_tdep * (n_tdep + 2)  # number of t-dep field coefficients
+    n_coeff_static = n_static * (n_static + 2)  # number of static field coeff
+
+    # compute matrices that connect harmonics expansion with field values
+    A_radius, A_theta, A_phi = design_gauss(radius, theta, phi,
+                                            nmax=n_static, source=source)
+
+    # compute collocation matrix of B-spline segments
+    collmat = colloc_matrix(time, knots, order)
+    n_segment = collmat.shape[1]  # number of B-spline basis functions
+
+    # allocate memory for output matrices
+    G_radius = np.empty((n_data, (n_segment - 1)*n_coeff_tdep
+                        + n_coeff_static))
+    G_theta = np.empty((n_data, (n_segment - 1)*n_coeff_tdep + n_coeff_static))
+    G_phi = np.empty((n_data, (n_segment - 1)*n_coeff_tdep + n_coeff_static))
+
+    n_col = 0  # counter for columns
+    for coeff in range(n_coeff_tdep):
+        # for each time-dependent expansion coefficient, multiply with
+        # collocation matrix use broadcasting to match shapes
+        G_radius[:, n_col:n_col+n_segment] = A_radius[:, coeff, None] * collmat
+        G_theta[:, n_col:n_col+n_segment] = A_theta[:, coeff, None] * collmat
+        G_phi[:, n_col:n_col+n_segment] = A_phi[:, coeff, None] * collmat
+
+        n_col += n_segment
+
+    # add static background field
+    G_radius[:, n_col:] = A_radius[:, n_coeff_tdep:n_coeff_static]
+    G_theta[:, n_col:] = A_theta[:, n_coeff_tdep:n_coeff_static]
+    G_phi[:, n_col:] = A_phi[:, n_coeff_tdep:n_coeff_static]
+
+    return G_radius, G_theta, G_phi
+
+
+def colloc_matrix(x, knots, order, deriv=None):
+    """
+    Create collocation matrix of a univariate function on `x` in terms  of a
+    B-spline representation of order `k`.
+
+    The computation of the splines is based on the scipy-package.
+
+    Parameters
+    ----------
+    x : ndarray, shape (N,)
+        `N` points to evaluate the B-spline at.
+    knots : ndarray, shape >= (k+1,)
+        Vector of knots derived from breaks (with appropriate endpoint
+        multiplicity).
+    order : int, positive
+        Order `k` of the B-spline (4 = cubic).
+    deriv: int, positive, optional
+        Derivative of the B-spline partition (defaults to 0).
+
+    Returns
+    -------
+    collmat : ndarray, shape (N, n-k)
+        Collocation matrix, `n` is the size of `knots`.
+
+    See Also
+    --------
+    augment_breaks
+
+    """
+
+    if deriv is None:
+        deriv = 0
+
+    if deriv >= order:
+        return np.zeros((max(x.size, 1), knots.size - order))
+
+    else:
+        # create spline using scipy.interpolate
+        coll = np.empty((max(x.size, 1), knots.size - order))
+
+        for n in range(knots.size - order):
+            c = np.zeros(knots.size - order)
+            c[n] = 1.
+
+            b = BSpline.construct_fast(knots, c, order-1, extrapolate=False)
+
+            coll[:, n] = b(x, nu=deriv)
+
+        return coll
+
+
+def augment_breaks(breaks, order):
+    """
+    Augment a vector of break points and return the knot vector for a
+    B-spline representation of order `k`.
+
+    Parameters
+    ----------
+    breaks: ndarray, shape (n,)
+        1-D array, containing `n` break points (without endpoint repeats).
+    order: int, positive
+        Order `k` of B-spline (4 = cubic).
+
+    Returns
+    -------
+    knots: ndarray, shape (n+2k-2,)
+        1-D array with `k`-times repeated copies of the `breaks`-vector
+        endpoints ``breaks[0]`` and ``breaks[-1]``.
+
+    """
+
+    if isinstance(breaks, np.ndarray) and breaks.ndim > 1:
+        raise ValueError("Breaks must be a 1-D array.")
+
+    degree = order - 1
+    return np.array([breaks[0]]*degree + list(breaks) + [breaks[-1]]*degree)
+
+
+def synth_from_pp(breaks, order, coeffs, time, radius, theta, phi, *,
+                  nmax=None, source=None, deriv=None, grid=None):
+    """
+    Compute radial, colatitude and azimuthal field components from the magnetic
+    potential in terms of a spherical harmonic expansion in form of a
+    piecewise polynomial.
+
+    Parameters
+    ----------
+    breaks : ndarray, shape (m+1,)
+        1-D array, containing `m+1` break points (without endpoint repeats) for
+        `m` intervals.
+    order : int, positive
+        Order `k` of piecewise polynomials (4 = cubic).
+    coeffs : ndarray, shape (k, m, nmax*(nmax+2))
+        Coefficients of the piecewise polynomials, where `m` is the number of
+        polynomial pieces. The trailing dimension is equal to the number of
+        expansion coefficients for each interval.
+    time : ndarray, shape (...)
+        Array containing the time in days.
+    radius : ndarray, shape (...) or float
+        Array containing the radius in kilometers.
+    theta : ndarray, shape (...) or float
+        Array containing the colatitude in degrees
+        :math:`[0^\\circ,180^\\circ]`.
+    phi : ndarray, shape (...) or float
+        Array containing the longitude in degrees.
+    nmax : int, positive, optional
+        Maximum degree harmonic expansion (default is given by ``coeffs``,
+        but can also be smaller, if specified).
+    source : {'internal', 'external'}, optional
+        Magnetic field source (default is an internal source).
+    deriv : int, positive, optional
+        Derivative to be taken (default is 0).
+    grid : bool, optional
+        If ``True``, field components are computed on a regular grid. Arrays
+        ``theta`` and ``phi`` must have one dimension less than the output grid
+        since the grid will be created as their outer product.
+
+    Returns
+    -------
+    B_radius, B_theta, B_phi : ndarray, shape (...)
+        Radial, colatitude and azimuthal field components.
+
+    See Also
+    --------
+    synth_values
+
+    """
+
+    # handle optional argument: nmax
+    nmax_coeffs = int(np.sqrt(coeffs.shape[-1] + 1) - 1)  # degree for coeffs
+    if nmax is None:
+        nmax = nmax_coeffs
+    elif nmax > nmax_coeffs:
+        warnings.warn('Supplied nmax = {0} is incompatible with number of '
+                      'model coefficients. Using nmax = {1} instead.'.format(
+                        nmax, nmax_coeffs))
+        nmax = nmax_coeffs
+
+    # handle optional argument: source
+    source = 'internal' if source is None else source
+
+    # compute SH coefficients from pp-form and take derivatives if needed
+    deriv = 0 if deriv is None else deriv
+
+    # set grid option to false
+    grid = False if grid is None else grid
+
+    PP = PPoly.construct_fast(coeffs[..., :nmax*(nmax+2)], breaks,
+                              extrapolate=False)
+
+    PP = PP.derivative(nu=deriv)
+    gauss_coeffs = PP(time) * 365.25**deriv
+
+    B_radius, B_theta, B_phi = synth_values(
+        gauss_coeffs, radius, theta, phi, nmax=nmax, source=source, grid=grid)
+
+    return B_radius, B_theta, B_phi
+
+
+def synth_values(coeffs, radius, theta, phi, *, nmax=None, nmin=None,
+                 mmax=None, source=None, grid=None):
+    """
+    Computes radial, colatitude and azimuthal field components from the
+    magnetic potential field in terms of spherical harmonic coefficients.
+
+    Parameters
+    ----------
+
+    coeffs : ndarray, shape (..., N)
+        Coefficients of the spherical harmonic expansion. The last dimension is
+        equal to the number of coefficients, `N` at the grid points.
+    radius : float or ndarray, shape (...)
+        Array containing the radius in kilometers.
+    theta : float or ndarray, shape (...)
+        Array containing the colatitude in degrees
+        :math:`[0^\\circ,180^\\circ]`.
+    phi : float or ndarray, shape (...)
+        Array containing the longitude in degrees.
+    nmax : int, positive, optional
+        Maximum degree up to which expansion is to be used (default is given by
+        the ``coeffs``, but can also be smaller if specified).
+    nmin : int, positive, optional
+        Minimum degree of the expansion (defaults to 1).
+    mmax : int, positive, optional
+        Maximum order of the spherical harmonic expansion (defaults to
+        ``nmax``). For ``mmax = 0``, for example, only the zonal terms are
+        returned.
+    source : {'internal', 'external'}, optional
+        Magnetic field source (default is an internal source).
+    grid : bool, optional
+        If ``True``, field components are computed on a regular grid. Arrays
+        ``theta`` and ``phi`` must have one dimension less than the output grid
+        since the grid will be created as their outer product (defaults to
+        ``False``).
+
+    Returns
+    -------
+    B_radius, B_theta, B_phi : ndarray, shape (...)
+        Radial, colatitude and azimuthal field components.
+
+    Notes
+    -----
+    The function can work with different grid shapes, but the inputs have to
+    satisfy NumPy's `broadcasting rules \\
+    <https://docs.scipy.org/doc/numpy-1.15.0/user/basics.broadcasting.html>`_
+    (``grid=False``, default). This also applies to the dimension of the
+    coefficients ``coeffs`` excluding the last dimension.
+
+    The optional parameter ``grid`` is for convenience. If set to ``True``,
+    a singleton dimension is appended (prepended) to ``theta`` (``phi``)
+    for broadcasting to a regular grid. The other inputs ``radius`` and
+    ``coeffs`` must then be broadcastable as before but now with the resulting
+    regular grid.
+
+    Examples
+    --------
+    The most straight forward computation uses a fully specified grid. For
+    example, compute the magnetic field at :math:`N=50` grid points on the
+    surface.
+
+    .. code-block:: python
+
+      import chaosmagpy.model_utils as cpm
+      import numpy as np
+
+      N = 50
+      coeffs = np.ones((3,))  # degree 1 coefficients for all points
+      radius = 6371.2 * np.ones((N,))  # radius of 50 points in km
+      phi = np.linspace(-180., 180., num=N)  # azimuth of 50 points in deg.
+      theta = np.linspace(0., 180., num=N)  # colatitude of 50 points in deg.
+
+      B = cpm.synth_values(coeffs, radius, theta, phi)
+      print([B[num].shape for num in range(3)])  # (N,) shaped output
+
+    Instead of `N` points, compute the field on a regular
+    :math:`N\\times N`-grid in azimuth and colatitude (slow).
+
+    .. code-block:: python
+
+      radius_grid = 6371.2 * np.ones((N, N))
+      phi_grid, theta_grid = np.meshgrid(phi, theta)  # regular NxN grid
+
+      B = cpm.synth_values(coeffs, radius_grid, theta_grid, phi_grid)
+      print([B[num].shape for num in range(3)])  # NxN output
+
+    But this is slow since some computations on the grid are executed several
+    times. The preferred method is to use NumPy's broadcasting rules (fast).
+
+    .. code-block:: python
+
+      radius_grid = 6371.2  # float, () or (1,)-shaped array broadcasted to NxN
+      phi_grid = phi[None, ...]  # prepend singleton: 1xN
+      theta_grid = theta[..., None]  # append singleton: Nx1
+
+      B = cpm.synth_values(coeffs, radius_grid, theta_grid, phi_grid)
+      print([B[num].shape for num in range(3)])  # NxN output
+
+    For convenience, you can do the same by using ``grid=True`` option.
+
+    .. code-block:: python
+
+      B = cpm.synth_values(coeffs, radius_grid, theta, phi, grid=True)
+      print([B[num].shape for num in range(3)])  # NxN output
+
+    Remember that ``grid=False`` (or left out completely) will result in
+    (N,)-shaped outputs as in the first example.
+
+    """
+
+    # ensure ndarray inputs
+    coeffs = np.asarray(coeffs, dtype=np.float)
+    radius = np.asarray(radius, dtype=np.float) / basicConfig['params.r_surf']
+    theta = np.asarray(theta, dtype=np.float)
+    phi = np.asarray(phi, dtype=np.float)
+
+    theta_min = np.amin(theta)
+    theta_max = np.amax(theta)
+
+    if theta_min <= 0.0 or theta_max >= 180.0:
+        if theta_min == 0.0 or theta_max == 180.0:
+            warnings.warn('The geographic poles are included.')
+        else:
+            raise ValueError('Colatitude outside bounds [0, 180].')
+
+    nmin = 1 if nmin is None else int(nmin)
+    assert nmin > 0, 'Degree must be greater than zero.'
+
+    dim = coeffs.shape[-1]
+
+    # handle nmax and mmax
+    if (nmax is None) and (mmax is None):
+        nmax = int(np.sqrt(dim + nmin**2) - 1)
+        mmax = nmax
+
+    elif mmax is None:
+        mmax = nmax
+
+    elif nmax is None:
+
+        if mmax >= (nmin-1):
+            nmax = int((dim - mmax*(mmax+2) + nmin**2 - 1) / (2*mmax+1) + mmax)
+
+        else:
+            nmax = int(dim / (2*mmax+1) + nmin - 1)
+
+    if nmax < nmin:
+        raise ValueError(f'Nothing to compute: nmax ({nmax}) < nmin ({nmin}).')
+
+    # handle optional argument: source
+    if source is None:
+        source = 'internal'
+
+    # handle grid option
+    grid = False if grid is None else grid
+
+    # manually broadcast input grid on surface
+    if grid:
+        theta = theta[..., None]  # first dimension is theta
+        phi = phi[None, ...]  # second dimension is phi
+
+    # get shape of broadcasted result
+    try:
+        b = np.broadcast(radius, theta, phi,
+                         np.broadcast_to(0, coeffs.shape[:-1]))
+    except ValueError:
+        print('Cannot broadcast grid shapes (excl. last dimension of coeffs):')
+        print(f'radius: {radius.shape}')
+        print(f'theta:  {theta.shape}')
+        print(f'phi:    {phi.shape}')
+        print(f'coeffs: {coeffs.shape[:-1]}')
+        raise
+
+    grid_shape = b.shape
+
+    # initialize radial dependence given the source
+    if source == 'internal':
+        r_n = radius**(-(nmin+2))
+    elif source == 'external':
+        r_n = radius**(nmin-1)
+    else:
+        raise ValueError("Source must be either 'internal' or 'external'.")
+
+    # compute associated Legendre polynomials as (n, m, theta-points)-array
+    Pnm = legendre_poly(nmax, theta)
+
+    # save sinth for fast access
+    sinth = Pnm[1, 1]
+
+    # calculate cos(m*phi) and sin(m*phi) as (m, phi-points)-array
+    phi = radians(phi)
+    cmp = np.cos(np.multiply.outer(np.arange(mmax+1), phi))
+    smp = np.sin(np.multiply.outer(np.arange(mmax+1), phi))
+
+    # allocate arrays in memory
+    B_radius = np.zeros(grid_shape)
+    B_theta = np.zeros(grid_shape)
+    B_phi = np.zeros(grid_shape)
+
+    num = 0
+    for n in range(nmin, nmax+1):
+        if source == 'internal':
+            B_radius += (n+1) * Pnm[n, 0] * r_n * coeffs[..., num]
+        else:
+            B_radius += -n * Pnm[n, 0] * r_n * coeffs[..., num]
+
+        B_theta += -Pnm[0, n+1] * r_n * coeffs[..., num]
+
+        num += 1
+
+        for m in range(1, min(n, mmax)+1):
+            if source == 'internal':
+                B_radius += ((n+1) * Pnm[n, m] * r_n
+                             * (coeffs[..., num] * cmp[m]
+                                + coeffs[..., num+1] * smp[m]))
+            elif source == 'external':
+                B_radius += -(n * Pnm[n, m] * r_n
+                              * (coeffs[..., num] * cmp[m]
+                                 + coeffs[..., num+1] * smp[m]))
+
+            B_theta += (-Pnm[m, n+1] * r_n
+                        * (coeffs[..., num] * cmp[m]
+                           + coeffs[..., num+1] * smp[m]))
+
+            with np.errstate(divide='ignore', invalid='ignore'):
+                div_Pnm = np.where(theta == 0., np.nan, Pnm[n, m] / sinth)
+                div_Pnm = np.where(theta == 180., np.nan, div_Pnm)
+
+            B_phi += (m * div_Pnm * r_n
+                      * (coeffs[..., num] * smp[m]
+                         - coeffs[..., num+1] * cmp[m]))
+
+            num += 2
+
+        if source == 'internal':
+            r_n = r_n / radius  # equivalent to r_n = radius**(-(n+2))
+        elif source == 'external':
+            r_n = r_n * radius  # equivalent to r_n = radius**(n-1)
+
+    return B_radius, B_theta, B_phi
+
+
+def design_gauss(radius, theta, phi, nmax, *, nmin=None, mmax=None,
+                 source=None):
+    """
+    Computes matrices to connect the radial, colatitude and azimuthal field
+    components to the magnetic potential field in terms of spherical harmonic
+    coefficients (Schmidt quasi-normalized).
+
+    Parameters
+    ----------
+
+    radius : ndarray, shape (N,)
+        Array containing the radius of `N` data points in kilometers.
+    theta : ndarray, shape (N,)
+        Array containing the colatitude in degrees
+        :math:`[0^\\circ,180^\\circ]`.
+    phi : ndarray, shape (N,)
+        Array containing the longitude in degrees.
+    nmax : int, positive
+        Maximum degree of the sphercial harmonic expansion.
+    nmin : int, positive, optional
+        Minimum degree of the sphercial harmonic expansion (defaults to 1).
+    mmax : int, positive, optional
+        Maximum order of the spherical harmonic expansion (defaults to
+        ``nmax``). For ``mmax = 0``, for example, only the zonal terms are
+        returned.
+    source : {'internal', 'external'}, optional
+        Magnetic field source (default is an internal source).
+
+    Returns
+    -------
+    A_radius, A_theta, A_phi : ndarray, shape (N, M)
+        Matrices for radial, colatitude and azimuthal field components. The
+        second dimension ``M`` varies depending on ``nmax``, ``nmin`` and
+        ``mmax``.
+
+    """
+
+    # ensure ndarray inputs
+    radius = np.asarray(radius, dtype=np.float) / basicConfig['params.r_surf']
+    theta = np.asarray(theta, dtype=np.float)
+    phi = np.asarray(phi, dtype=np.float)
+
+    assert radius.shape == theta.shape == phi.shape
+    assert radius.ndim == 1
+    assert np.amin(theta) >= 0. and np.amax(theta) <= 180.
+
+    # set internal source as default
+    if source is None:
+        source = 'internal'
+
+    assert nmax > 0, "Degree must be greater than zero."
+
+    nmin = 1 if nmin is None else int(nmin)
+    assert nmin <= nmax, 'Minimum degree must be smaller than maximum degree.'
+
+    mmax = nmax if mmax is None else int(mmax)
+    assert mmax <= nmax, 'Maximum order must be smaller than maximum degree.'
+
+    # initialize radial dependence given the source
+    if source == 'internal':
+        r_n = radius**(-(nmin+2))
+    elif source == 'external':
+        r_n = radius**(nmin-1)
+    else:
+        raise ValueError("Source must be either 'internal' or 'external'.")
+
+    # compute associated Legendre polynomials as (n, m, theta-points)-array
+    Pnm = legendre_poly(nmax, theta)
+    sinth = Pnm[1, 1]
+
+    phi = radians(phi)
+
+    # calculate cos(m*phi) and sin(m*phi) as (m, phi-points)-array
+    cmp = np.cos(np.outer(np.arange(mmax+1), phi))
+    smp = np.sin(np.outer(np.arange(mmax+1), phi))
+
+    # compute the number of dimensions based on nmax, nmin, mmax
+    if mmax >= (nmin-1):
+        dim = int(mmax*(mmax+2) + (nmax-mmax)*(2*mmax+1) - nmin**2 + 1)
+    else:
+        dim = int((nmax-nmin+1)*(2*mmax+1))
+
+    # allocate A_radius, A_theta, A_phi in memeory
+    A_radius = np.zeros((theta.size, dim))
+    A_theta = np.zeros((theta.size, dim))
+    A_phi = np.zeros((theta.size, dim))
+
+    num = 0
+    for n in np.arange(nmin, nmax+1):
+        if source == 'internal':
+            A_radius[:, num] = (n+1) * Pnm[n, 0] * r_n
+        else:
+            A_radius[:, num] = -n * Pnm[n, 0] * r_n
+
+        A_theta[:, num] = -Pnm[0, n+1] * r_n
+
+        num += 1
+
+        for m in range(1, min(n, mmax)+1):
+            if source == 'internal':
+                A_radius[:, num] = (n+1) * Pnm[n, m] * r_n * cmp[m]
+                A_radius[:, num+1] = (n+1) * Pnm[n, m] * r_n * smp[m]
+            else:
+                A_radius[:, num] = -n * Pnm[n, m] * r_n * cmp[m]
+                A_radius[:, num+1] = -n * Pnm[n, m] * r_n * smp[m]
+
+            A_theta[:, num] = -Pnm[m, n+1] * r_n * cmp[m]
+            A_theta[:, num+1] = -Pnm[m, n+1] * r_n * smp[m]
+
+            with np.errstate(divide='ignore', invalid='ignore'):
+                # handle poles using L'Hopital's rule
+                div_Pnm = np.where(theta == 0., np.nan, Pnm[n, m] / sinth)
+                div_Pnm = np.where(theta == 180., np.nan, div_Pnm)
+
+            A_phi[:, num] = m * div_Pnm * r_n * smp[m]
+            A_phi[:, num+1] = -m * div_Pnm * r_n * cmp[m]
+
+            num += 2
+
+        # update radial dependence given the source
+        if source == 'internal':
+            r_n = r_n / radius
+        else:
+            r_n = r_n * radius
+
+    return A_radius, A_theta, A_phi
+
+
+def legendre_poly(nmax, theta):
+    """
+    Returns associated Legendre polynomials `P(n,m)` (Schmidt quasi-normalized)
+    and the derivative :math:`dP(n,m)/d\\theta` evaluated at :math:`\\theta`.
+
+    Parameters
+    ----------
+    nmax : int, positive
+        Maximum degree of the spherical expansion.
+    theta : ndarray, shape (...)
+        Colatitude in degrees :math:`[0^\\circ, 180^\\circ]`
+        of arbitrary shape.
+
+    Returns
+    -------
+    Pnm : ndarray, shape (n, m, ...)
+          Evaluated values and derivatives, grid shape is appended as trailing
+          dimensions. `P(n,m)` := ``Pnm[n, m, ...]`` and `dP(n,m)` :=
+          ``Pnm[m, n+1, ...]``
+
+    """
+
+    costh = np.cos(radians(theta))
+    sinth = np.sqrt(1-costh**2)
+
+    Pnm = np.zeros((nmax+1, nmax+2) + costh.shape)
+    Pnm[0, 0] = 1  # is copied into trailing dimenions
+    Pnm[1, 1] = sinth  # write theta into trailing dimenions via broadcasting
+
+    rootn = np.sqrt(np.arange(2 * nmax**2 + 1))
+
+    # Recursion relations after Langel "The Main Field" (1987),
+    # eq. (27) and Table 2 (p. 256)
+    for m in range(nmax):
+        Pnm_tmp = rootn[m+m+1] * Pnm[m, m]
+        Pnm[m+1, m] = costh * Pnm_tmp
+
+        if m > 0:
+            Pnm[m+1, m+1] = sinth*Pnm_tmp / rootn[m+m+2]
+
+        for n in np.arange(m+2, nmax+1):
+            d = n * n - m * m
+            e = n + n - 1
+            Pnm[n, m] = ((e * costh * Pnm[n-1, m] - rootn[d-e] * Pnm[n-2, m])
+                         / rootn[d])
+
+    # dP(n,m) = Pnm(m,n+1) is the derivative of P(n,m) vrt. theta
+    Pnm[0, 2] = -Pnm[1, 1]
+    Pnm[1, 2] = Pnm[1, 0]
+    for n in range(2, nmax+1):
+        Pnm[0, n+1] = -np.sqrt((n*n + n) / 2) * Pnm[n, 1]
+        Pnm[1, n+1] = ((np.sqrt(2 * (n*n + n)) * Pnm[n, 0]
+                       - np.sqrt((n*n + n - 2)) * Pnm[n, 2]) / 2)
+
+        for m in np.arange(2, n):
+            Pnm[m, n+1] = (0.5*(np.sqrt((n + m) * (n - m + 1)) * Pnm[n, m-1]
+                           - np.sqrt((n + m + 1) * (n - m)) * Pnm[n, m+1]))
+
+        Pnm[n, n+1] = np.sqrt(2 * n) * Pnm[n, n-1] / 2
+
+    return Pnm
+
+
+def power_spectrum(coeffs, radius=None, *, nmax=None, source=None):
+    """
+    Compute the Mauersberger-Lowes spatial powerspectrum.
+
+    Parameters
+    ----------
+    coeffs : ndarray, shape (..., N*(N+2))
+        Spherical harmonic coefficients for degree `N`.
+    radius : float, optional
+        Radius in kilometers (defaults to mean Earth's surface radius).
+    nmax : int, optional
+        Maximum sphercial degree (defaults to `N`).
+    source : {'internal', 'external'}
+        Source of the field model (defaults to internal).
+
+    Returns
+    -------
+    R_n : ndarray, shape (..., ``nmax``)
+        Power spectrum for degrees up to degree ``nmax``
+
+    """
+
+    ratio = 1 if radius is None else basicConfig['params.r_surf'] / radius
+
+    N = int(np.sqrt(coeffs.shape[-1] + 1) - 1)  # maximum degree
+
+    if nmax is None:
+        nmax = N
+    elif nmax > N:
+        print(f'Incompatible maximum degree nmax = {nmax}, '
+              f'setting nmax to {N}.')
+        nmax = N
+
+    source = 'internal' if source is None else source
+
+    if source == 'internal':
+        def factor(n, ratio):
+            return (n+1)*ratio**(2*n+4)
+    elif source == 'external':
+        def factor(n, ratio):
+            return n*ratio**(-(2*n-2))
+    else:
+        raise ValueError('Wrong source. Use `internal` or `external`.')
+
+    R_n = np.empty(coeffs.shape[:-1] + (nmax,))
+
+    for n in range(1, nmax+1):
+        min = n**2 - 1
+        max = min + (2*n + 1)
+        R_n[..., n-1] = factor(n, ratio)*np.sum(coeffs[..., min:max]**2,
+                                                axis=-1)
+
+    return R_n
+
+
+def degree_correlation(coeffs_1, coeffs_2):
+    """
+    Correlation per spherical harmonic degree between two models 1 and 2.
+
+    Parameters
+    ----------
+    coeffs_1, coeffs_2 : ndarray, shape (N,)
+        Two sets of coefficients of equal length `N`.
+
+    Returns
+    -------
+    C_n : ndarray, shape (nmax,)
+        Degree correlation of the two models. There are `N = nmax(nmax+2)`
+        coefficients.
+
+    """
+
+    if coeffs_1.ndim != 1:
+        raise ValueError(f'Only 1-D input allowed {coeffs_1.ndim} != 1')
+
+    if coeffs_2.ndim != 1:
+        raise ValueError(f'Only 1-D input allowed {coeffs_2.ndim} != 1')
+
+    if coeffs_1.size != coeffs_2.size:
+        raise ValueError(
+            'Number of coefficients is '
+            'not equal ({0} != {1}).'.format(coeffs_1.size, coeffs_2.size))
+
+    nmax = int(np.sqrt(coeffs_1.size + 1) - 1)
+
+    C_n = np.zeros((nmax,))
+    R_n = np.zeros((nmax,))  # elements are prop. to power spectrum of coeffs_1
+    S_n = np.zeros((nmax,))  # elements are prop. to power spectrum of coeffs_2
+
+    coeffs_12 = coeffs_1*coeffs_2
+
+    for n in range(1, nmax+1):
+        min = n**2 - 1
+        max = min + (2*n + 1)
+        R_n[n-1] = np.sum(coeffs_1[min:max]**2)
+        S_n[n-1] = np.sum(coeffs_2[min:max]**2)
+        C_n[n-1] = (np.sum(coeffs_12[min:max]) / np.sqrt(R_n[n-1]*S_n[n-1]))
+
+    return C_n